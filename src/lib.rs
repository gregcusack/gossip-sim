--- conflicted
+++ resolved
@@ -40,7 +40,6 @@
 }
 
 #[derive(Debug, Error)]
-<<<<<<< HEAD
 pub enum HopsStats {
     Mean(f64),
     Median(f64),
@@ -50,17 +49,11 @@
 
 #[derive(Debug, Error)]
 pub enum CoverageStats {
-=======
-pub enum Stats {
->>>>>>> d04146a9
     Mean(f64),
     Median(f64),
     Max(f64),
     Min(f64),
 }
-
-<<<<<<< HEAD
-
 
 impl std::fmt::Display for HopsStats {
     fn fmt(&self, f: &mut std::fmt::Formatter<'_>) -> std::fmt::Result {
@@ -80,15 +73,6 @@
             CoverageStats::Median(x) => write!(f, "Median Coverage: {:.6}", x),
             CoverageStats::Max(x) => write!(f, "Max Coverage: {:.6}", x),
             CoverageStats::Min(x) => write!(f, "Min Coverage: {:.6}", x),
-=======
-impl std::fmt::Display for Stats {
-    fn fmt(&self, f: &mut std::fmt::Formatter<'_>) -> std::fmt::Result {
-        match self {
-            Stats::Mean(x) => write!(f, "Mean: {:.6}", x),
-            Stats::Median(x) => write!(f, "Median: {:.6}", x),
-            Stats::Max(x) => write!(f, "Max: {:.6}", x),
-            Stats::Min(x) => write!(f, "Min: {:.6}", x),
->>>>>>> d04146a9
         }
     }
 }
