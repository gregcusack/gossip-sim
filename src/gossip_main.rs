--- conflicted
+++ resolved
@@ -148,7 +148,6 @@
                 .help("Number of buckets for the stranded node histogram. see gossip_stats.rs"),
         )
         .arg(
-<<<<<<< HEAD
             Arg::with_name("num_buckets_for_message_hist")
                 .long("num-buckets-message")
                 .takes_value(true)
@@ -163,8 +162,6 @@
                 .help("Number of buckets for the hops_stats histogram. see gossip_stats.rs"),
         )
         .arg(
-=======
->>>>>>> 6c08fb16
                 Arg::with_name("test_type")
                 .long("test-type")
                 .takes_value(true)
@@ -371,14 +368,11 @@
                     start,
                     config.test_type,
                 );
-<<<<<<< HEAD
-
+              
                 datapoint.create_validator_stake_distribution_histogram_point(
                     stats.get_validator_stake_distribution_histogram()
                 );
-
-=======
->>>>>>> 6c08fb16
+              
                 dp_queue.lock().unwrap().push_back(datapoint);
             }
             _ => { }
@@ -494,7 +488,6 @@
 
             stats.calculate_outbound_branching_factor(cluster.get_pushes());
 
-<<<<<<< HEAD
             stats.update_message_counts(
                 cluster.get_egress_messages(),
                 cluster.get_ingress_messages()
@@ -504,8 +497,6 @@
                 cluster.get_prune_messages_sent(),
             );
 
-=======
->>>>>>> 6c08fb16
             match datapoint_queue {
                 Some(dp_queue) => {
                     let mut datapoint = InfluxDataPoint::new(
@@ -580,12 +571,9 @@
             stats.build_aggregate_hops_stats_histogram(30, 0, 15);
         }
 
-<<<<<<< HEAD
         stats.build_message_histograms(config.num_buckets_for_message_hist, true, &stakes);
         stats.build_prune_histogram(config.num_buckets_for_message_hist, true, &stakes);
 
-=======
->>>>>>> 6c08fb16
         stats.run_all_calculations();
         gossip_stats_collection.push(stats.clone());
 
@@ -616,7 +604,6 @@
                     stats.get_aggregate_hop_stat_histogram()
                 );
 
-<<<<<<< HEAD
                 // TODO: refactor. should be stat.get_egress_messages();
                 datapoint.create_messages_point(
                     "egress_message_count".to_string(),
@@ -636,8 +623,6 @@
                     simulation_iteration
                 );
 
-=======
->>>>>>> 6c08fb16
                 datapoint.create_iteration_point(0, simulation_iteration);
                 dp_queue.lock().unwrap().push_back(datapoint);             
             }
@@ -969,14 +954,9 @@
             warn!("WARNING: Gossip Stats Collection is empty. Is `Iterations` <= `warm-up-rounds`?");
         }
     }
-<<<<<<< HEAD
     info!("############################################");
     info!("##### START_TIME: {} ######", start_timestamp);
     info!("############################################");
-=======
-
-
->>>>>>> 6c08fb16
 }
 
 #[cfg(test)]
