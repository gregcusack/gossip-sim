--- conflicted
+++ resolved
@@ -6,11 +6,7 @@
         API_MAINNET_BETA,
         Error,
         gossip_stats::GossipStats,
-<<<<<<< HEAD
         gossip_stats::HopsStat,
-=======
-        Stats,
->>>>>>> d04146a9
     },
     solana_client::rpc_client::RpcClient,
     solana_sdk::pubkey::Pubkey,
@@ -143,11 +139,7 @@
     let mut number_of_poor_coverage_runs: u64 = 0;
     let poor_coverage_threshold: f64 = 0.95;
     let number_of_gossip_rounds = 1;
-<<<<<<< HEAD
     let mut stats = GossipStats::default();
-=======
-    let mut stats = GossipStats::new();
->>>>>>> d04146a9
     for i in 0..number_of_gossip_rounds {
         info!("MST ITERATION: {}", i);
         info!("Calculating the MST for origin: {:?}", origin_pubkey);
@@ -163,25 +155,18 @@
         let (coverage, stranded_nodes) = cluster.coverage(&stakes);
         info!("For origin {:?}, the cluster coverage is: {:.6}", origin_pubkey, coverage);
         info!("{} nodes are stranded", stranded_nodes);
-<<<<<<< HEAD
         cluster.stranded_nodes(&stakes);
-=======
->>>>>>> d04146a9
         if coverage < poor_coverage_threshold {
             warn!("WARNING: poor coverage for origin: {:?}, {}", origin_pubkey, coverage);
             number_of_poor_coverage_runs += 1;
         }
-<<<<<<< HEAD
-
+      
         stats.insert_coverage(coverage);
         stats.insert_hops_stat(
             HopsStat::new(
                 cluster.get_distances()
             )
         );
-=======
-        stats.insert(coverage);
->>>>>>> d04146a9
 
         if log::log_enabled!(Level::Debug) {
             cluster.print_pushes();
@@ -192,14 +177,9 @@
         info!("################################################################");
     }
 
-<<<<<<< HEAD
     stats.calculate_coverage_stats();
     stats.print_coverage_stats();
     stats.print_hops_stats();
-=======
-    stats.calculate_stats();
-    stats.print_stats();
->>>>>>> d04146a9
 
 
 }