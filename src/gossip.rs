--- conflicted
+++ resolved
@@ -174,7 +174,6 @@
     // count total prunes per iteration. 
     // will help determine steady state and required warmup rounds
     total_prunes: usize,
-<<<<<<< HEAD
 
     // count the total number of messages a node is pushing to
     // NOTE: we want to use this with stakes to see how egress amounts
@@ -185,8 +184,6 @@
 
     // count the number of prune messages sent by stake
     prune_messages_sent: HashMap<Pubkey, u64>,
-=======
->>>>>>> 6c08fb16
 }
 
 impl Cluster {
@@ -206,12 +203,9 @@
             rmr: gossip_stats::RelativeMessageRedundancy::default(),
             failed_nodes: HashSet::new(),
             total_prunes: 0,
-<<<<<<< HEAD
             egress_message_count: HashMap::default(),
             ingress_message_count: HashMap::default(),
             prune_messages_sent: HashMap::default(), 
-=======
->>>>>>> 6c08fb16
         }
     }
 
@@ -227,12 +221,9 @@
         self.pushes.clear();
         self.rmr.reset();
         self.total_prunes = 0;
-<<<<<<< HEAD
         self.egress_message_count.clear();
         self.ingress_message_count.clear();
         self.prune_messages_sent.clear();
-=======
->>>>>>> 6c08fb16
     }
 
     pub fn get_outbound_degree(
@@ -455,7 +446,6 @@
         &self.rmr
     }
 
-<<<<<<< HEAD
     pub fn clear_message_counts(
         &mut self,
     ) {
@@ -469,31 +459,17 @@
             *count = 0;
         }
     }
-
+  
     pub fn get_egress_messages(
-=======
-    pub fn write_adjacency_list_to_file(
->>>>>>> 6c08fb16
-        &self,
-        filename: &str,
-    ) -> std::io::Result<()> {
-        let file = File::create(filename)?;
-        let mut writer = BufWriter::new(file);
-
-        for (src_node, dst_nodes) in self.mst.iter() {
-            // Write the source node
-            write!(writer, "{:-4}:", src_node)?;
-            
-            // Write the destination nodes
-            for dst_node in dst_nodes {
-                write!(writer, " {:-4}", dst_node)?;
-            }
-
-            // End the line
-            writeln!(writer)?;
-        }
-
-        Ok(())
+        &self,
+    ) -> &HashMap<Pubkey, u64> {
+        &self.egress_message_count
+    }
+
+    pub fn get_ingress_messages(
+        &self,
+    ) -> &HashMap<Pubkey, u64> {
+        &self.ingress_message_count
     }
 
     pub fn get_prune_messages_sent(
